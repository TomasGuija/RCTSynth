--- conflicted
+++ resolved
@@ -249,15 +249,10 @@
         Conv = getattr(nn, f'Conv{ndims}d')
         flow_conv = Conv(prev_nf, ndims, kernel_size=3, padding=1)
         flow_conv.weight = nn.Parameter(Normal(0, 1e-5).sample(flow_conv.weight.shape))
-<<<<<<< HEAD
-        flow_conv.bias = nn.Parameter(torch.zeros_like(flow_conv.bias))
-        self.flow = nn.Sequential(flow_conv, nn.Hardtanh(-2, 2))
-=======
         flow_conv.bias = nn.Parameter(torch.zeros(flow_conv.bias.shape))
         # NOTE: consider removing the Hardtanh here, as it may limit the expressiveness of the model.
         # self.flow = flow_conv
         self.flow = nn.Sequential(flow_conv, nn.Hardtanh(-2,2))
->>>>>>> d572fdaa
 
         # cache shapes/channels for forward
         self.hidden_dim = hidden_dim
