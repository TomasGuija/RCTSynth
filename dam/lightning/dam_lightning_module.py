--- conflicted
+++ resolved
@@ -4,10 +4,7 @@
 import wandb
 from lightning.pytorch.loggers import WandbLogger
 import matplotlib.pyplot as plt
-<<<<<<< HEAD
-=======
 import numpy as np
->>>>>>> d572fdaa
 
 from .. import src as dam
 
@@ -62,7 +59,7 @@
         self.vis_channel = int(vis_channel)
         self.vis_normalize_per_image = bool(vis_normalize_per_image)
         # cache for one epoch
-        self._val_vis_pairs: list[tuple[torch.Tensor, torch.Tensor, torch.Tensor]] = []
+        self._val_vis_pairs: list[tuple[torch.Tensor, torch.Tensor]] = []
 
     def _model_outputs_to_dict(self, y_pred, bidir: bool) -> Dict[str, Any]:
         """
@@ -86,11 +83,14 @@
         if self.vis_slice_mode == "mip":
             # max-intensity projection along Z
             img = volc.max(dim=-3).values  # [B, X, Y]
+            img = volc.max(dim=-3).values  # [B, X, Y]
         else:
             # mid or index
+            Z = volc.shape[-3]
             Z = volc.shape[-3]
             z = Z // 2 if (self.vis_slice_mode == "mid" or self.vis_slice_index is None) else int(self.vis_slice_index)
             z = max(0, min(Z - 1, z))
+            img = volc[:, z]  # [B, X, Y]
             img = volc[:, z]  # [B, X, Y]
         return img
     
@@ -110,11 +110,7 @@
         """
         # pick the recon tensor
         recon = y_pred[0] if isinstance(y_pred, (list, tuple)) else y_pred  # <-- pick recon tensor
-<<<<<<< HEAD
-
-=======
-        
->>>>>>> d572fdaa
+        
         plan2d = self._normalize01(self._pick_slice(inputs)).detach().cpu()
         gt2d = self._normalize01(self._pick_slice(y_true)).detach().cpu()
         rc2d = self._normalize01(self._pick_slice(recon)).detach().cpu()
@@ -156,23 +152,6 @@
 
         panels = []
         for idx, (pl, gt, rc) in enumerate(self._val_vis_pairs):
-<<<<<<< HEAD
-            # side-by-side concat along width: [X, 2Y]
-            fig, axs = plt.subplots(1, 3, figsize=(9, 3), constrained_layout=True)
-            axs[0].imshow(pl.numpy(), cmap="gray")
-            axs[0].set_title("Planning", fontsize=10)
-            axs[0].axis("off")
-            axs[1].imshow(gt.numpy(), cmap="gray")
-            axs[1].set_title("GT Repeat", fontsize=10)
-            axs[1].axis("off")
-            axs[2].imshow(rc.numpy(), cmap="gray")
-            axs[2].set_title("Recon Repeat", fontsize=10)
-            axs[2].axis("off")
-            panels.append(wandb.Image(fig, caption=f"pair {idx}"))
-            plt.close(fig)
-            
-        wb.experiment.log({ "val/examples_gt_vs_recon": panels, "epoch": self.current_epoch })
-=======
             # Normalize each image to [0,1] for fair visual comparison
             gt01 = _to01(gt)
             rc01 = _to01(rc)
@@ -205,7 +184,6 @@
             plt.close(fig)
 
         wb.experiment.log({ "train/examples_gt_vs_recon": panels, "epoch": self.current_epoch })
->>>>>>> d572fdaa
         self._val_vis_pairs.clear()
     # -------------------------- Lightning lifecycle --------------------------
 
@@ -294,23 +272,11 @@
         return {"loss": total}
 
     def training_step(self, batch, batch_idx):
-<<<<<<< HEAD
-        return self._step(batch, stage="train")["loss"]
-
-    def validation_step(self, batch, batch_idx):
-        self._step(batch, stage="val")
-
-        # ----- collect a few pairs for visuals this epoch -----
-        if ((self.current_epoch + 1) % self.log_images_every_n_epochs == 0
-            and len(self._val_vis_pairs) < self.vis_num_pairs):
-                
-=======
                 
         # ----- collect a few pairs for visuals this epoch -----
         if ((self.current_epoch + 1) % self.log_images_every_n_epochs == 0
             and len(self._val_vis_pairs) < self.vis_num_pairs):
             
->>>>>>> d572fdaa
             inputs, y_true, pmasks, rmasks = batch
             inputs = inputs.float().permute(0, 4, 1, 2, 3)
             y_true = y_true.float().permute(0, 4, 1, 2, 3)
@@ -320,14 +286,9 @@
             y_pred = self.model(inputs, y_true, pmasks, rmasks)
 
             with torch.no_grad():
-<<<<<<< HEAD
-                self._val_vis_pairs.clear()
-                self._collect_pairs(inputs, y_true, y_pred)
-=======
                 self._collect_pairs(inputs, y_true, y_pred) 
         
         return self._step(batch, stage="train")["loss"]
->>>>>>> d572fdaa
 
     def validation_step(self, batch, batch_idx):
         self._step(batch, stage="val")
